<<<<<<< HEAD
# TerraStride

-- Flow: 1. buy ticket 2. verify ticket -> Go to race 3. Start race attempt 4. finish race -> events/finish
=======
# TerraStride – Location-Based Running & Territory Game

## Overview

TerraStride is a next-generation, location-based running platform that turns real-world cities into a live strategy board. Every run can claim territory, generate in-game coins, and unlock rewards, while a modern backend stack powers real-time tracking, fair events, and transparent payouts.

Runners don’t just log kilometres—they capture tiles, defend neighbourhoods, and participate in flexible events with real stakes.

---

## 🚀 Key Features for Pitching

### 🏃 Strategic Running Game on Real Maps

- **Tile Grid Overlay:** Cities are split into small map tiles that can be explored, claimed, and defended.
- **Territory Capture:** Run through unowned tiles to claim them; move through contested tiles to challenge current owners.
- **Passive Yield:** Owned tiles can generate in-game coins over time, incentivising smart routing and regular activity.

### 🎯 Event & Competition Engine

- **Micro-Events:** Create low-cost, frequent events (daily challenges, weekly leagues, club races).
- **Transparent Results:** Server-side timing and validation to prevent cheating and ensure fair results.
- **Dynamic Rules:** Events can be configured around distance, pace, tile control, or custom scoring systems.

### 💰 On-Chain Rewards & Ownership

- **Backed by Crypto Infrastructure:** Coins and rewards are tracked on-chain for transparency and auditability.
- **Clear Economics:** Deterministic rules for how rewards are created, distributed, and reclaimed.
- **Future-Proof:** Designed to support new reward types (sponsorships, team payouts, shared territories).

### 📱 Runner-Focused Experience

- **Live Map View:** See nearby tiles, ownership, and event routes in real time.
- **Progress & Stats:** Personal records, tiles owned, events completed, earnings, and streaks.
- **Social Layer (Planned):** Teams, clubs, rivalries, and neighbourhood leaderboards.

---

## 🛠️ Technology Stack

> Exact implementations may evolve, but the system is structured as a set of focused services.

### Mobile App (`mobile`)

- **Platform:** Likely React Native / native iOS & Android
- **Core Capabilities:** GPS tracking, live map rendering, event participation UI
- **Offline-Aware:** Local buffering of runs with sync to backend when online

### Backend Services

#### Users & Auth (`users-service`)

- **Responsibility:** Accounts, authentication, profiles, and permissions
- **Features:** OAuth / wallet linking, basic profile data, run history index

#### Events (`events-service`)

- **Responsibility:** Event creation, registration, ticketing, timing, and results
- **Features:** Custom rules, race states (upcoming/live/finished), payouts aggregation

#### Territories (`territories-service`)

- **Responsibility:** Map grid logic and ownership state
- **Features:** Tile indexing, conflict resolution, territory scoring, yield rules

#### Crypto & Rewards (`crypto-service`)

- **Responsibility:** Wallets, balances, and on-chain interactions
- **Features:** Reward minting, transfers between users, settlement with the platform

---

## 🏗️ Architecture Highlights

The platform operates as a modular system of services:

1. **Run Ingestion:**  
   The mobile app streams GPS traces to backend endpoints, which validate routes and transform them into tile interactions.

2. **Territory Engine:**  
   The territories service maps each run to a grid, determines which tiles are entered, and applies capture/defence rules to update ownership and yield.

3. **Event Orchestration:**  
   The events service tracks who is registered, validates completion, computes standings, and triggers reward allocation.

4. **Reward Settlement:**  
   The crypto service converts event results and territory yields into on-chain or ledger updates, ensuring transparent and auditable payouts.

5. **Client Delivery:**  
   The mobile app pulls aggregated views (map state, profile, events) from these services to present a fast, game-like UI.

---

## Use Cases

1. **The Competitive Runner**  
   Trains on the same urban loops but now optimises routes to capture and defend high-yield tiles, turning workouts into territory battles.

2. **The Community Organiser**  
   Spins up recurring neighbourhood races with low fees, automated timing, and transparent payouts—no expensive timing hardware.

3. **The Brand / Sponsor**  
   Backs special tiles or events (e.g., “Own the Stadium Loop”) and funds rewards distributed automatically based on clear performance rules.

4. **The Casual Jogger**  
   Opens the app, joins a simple daily challenge, and gradually accumulates tiles and coins while following regular running routes.

---

## Project Structure

```bash
TerraStride/
├── mobile/                 # Runner-facing mobile app (map, runs, events)
├── services/
│   ├── users-service/      # Auth, accounts, profiles
│   ├── events-service/     # Events, timing, results, payouts logic
│   ├── territories-service/# Territory grid & ownership engine
│   └── crypto-service/     # Wallets, rewards, and on-chain integration
└── infra/                  # IaC, deployment scripts, observability
```
>>>>>>> f311cf03
<|MERGE_RESOLUTION|>--- conflicted
+++ resolved
@@ -1,8 +1,3 @@
-<<<<<<< HEAD
-# TerraStride
-
--- Flow: 1. buy ticket 2. verify ticket -> Go to race 3. Start race attempt 4. finish race -> events/finish
-=======
 # TerraStride – Location-Based Running & Territory Game
 
 ## Overview
@@ -123,5 +118,4 @@
 │   ├── territories-service/# Territory grid & ownership engine
 │   └── crypto-service/     # Wallets, rewards, and on-chain integration
 └── infra/                  # IaC, deployment scripts, observability
-```
->>>>>>> f311cf03
+```